import copy
import glob
import os
import pathlib
import shutil
import subprocess
import warnings
from os.path import join

import appdirs
import yaml

from datashuttle.datashuttle import DataShuttle

# ----------------------------------------------------------------------------------------------------------
# Setup and Teardown Test Project
# ----------------------------------------------------------------------------------------------------------


def setup_project_default_configs(
    project_name,
    local_path=False,
    remote_path=False,
):
    """"""
    delete_project_if_it_exists(project_name)

    warnings.filterwarnings("ignore")

    project = DataShuttle(project_name)

    project._setup_remote_as_rclone_target("local")

    default_configs = get_test_config_arguments_dict(set_as_defaults=True)
    project.make_config_file(**default_configs)

    warnings.filterwarnings("default")

    project.update_config(
        "local_path", project.get_appdir_path() + "/base_dir"
    )

    if local_path:
        project.update_config("local_path", local_path)
        delete_all_dirs_in_local_path(project)

    if remote_path:
        project.update_config("remote_path_local", remote_path)
        delete_all_dirs_in_remote_path(project)

    return project


def glob_basenames(search_path, recursive=False, exclude=None):
    paths_ = glob.glob(search_path, recursive=recursive)
    basenames = [os.path.basename(path_) for path_ in paths_]

    if exclude:
        basenames = [name for name in basenames if name not in exclude]

    return sorted(basenames)


def teardown_project(
    cwd, project
):  # 99% sure these are unnecessary with pytest tmp_path but keep until SSH testing.
    """"""
    os.chdir(cwd)
    delete_all_dirs_in_remote_path(project)
    delete_project_if_it_exists(project.project_name)


def delete_all_dirs_in_local_path(project):
    if os.path.isdir(project.get_local_path()):
        shutil.rmtree(project.get_local_path())


def delete_all_dirs_in_remote_path(project):
    """"""
    if os.path.isdir(project.get_remote_path()):
        shutil.rmtree(project.get_remote_path())


def delete_project_if_it_exists(project_name):
    """"""
    if os.path.isdir(
        os.path.join(appdirs.user_data_dir("DataShuttle"), project_name)
    ):
        shutil.rmtree(
            os.path.join(
                appdirs.user_data_dir("DataShuttle"),
                project_name,
            )
        )


def setup_project_fixture(tmp_path, test_project_name):

    project = setup_project_default_configs(
        test_project_name,
        local_path=tmp_path / test_project_name / "local",
        remote_path=tmp_path / test_project_name / "remote",
    )

    cwd = os.getcwd()
    return project, cwd


def get_protected_test_dir():
    return "ds_protected_test_name"


# ----------------------------------------------------------------------------------------------------------
# Test Configs
# ----------------------------------------------------------------------------------------------------------


def get_test_config_arguments_dict(
    set_as_defaults=None, required_arguments_only=None
):
    """
    Retrieve configs, either the required configs
    (for project.make_config_file()), all configs (default)
    or non-default configs. Note that default configs here
    are the expected default arguments in project.make_config_file().

    Include spaces in path so this case is always checked
    """
    dict_ = {
        "local_path": r"Not:/a/re al/local/directory",
        "remote_path_local": r"/Not/a/re al/remote_ local/directory",
        "remote_path_ssh": r"/not/a/re al/remote_ ssh/directory",
    }

    if required_arguments_only:
        return dict_

    if set_as_defaults:
        dict_.update(
            {
                "remote_host_id": None,
                "remote_host_username": None,
                "use_ephys": True,
                "use_behav": True,
                "use_histology": True,
                "use_imaging": True,
                "ssh_to_remote": False,
            }
        )
    else:
        dict_.update(
            {
                "remote_host_id": "test_remote_host_id",
                "remote_host_username": "test_remote_host_username",
                "use_ephys": False,
                "use_behav": False,
                "use_histology": False,
                "use_imaging": False,
                "ssh_to_remote": True,
            }
        )
    return dict_


def get_not_set_config_args(project):
    """
    Include spaces in path so this case is always checked
    """
    return {
        "local_path": r"C:/test/test_ local/test_edit",
        "remote_path_local": r"/nfs/test dir/test_edit2",
        "remote_path_ssh": r"/nfs/test dir/test_edit3",
        "remote_host_id": "test_id",
        "remote_host_username": "test_host",
        "use_ephys": not project.cfg["use_ephys"],
        "use_behav": not project.cfg["use_behav"],
        "use_histology": not project.cfg["use_histology"],
        "use_imaging": not project.cfg["use_imaging"],
        "ssh_to_remote": not project.cfg["ssh_to_remote"],
        # ^test last so ssh items already set
    }


def get_default_directory_used():
    return {
        "ephys": True,
        "behav": True,
        "imaging": True,
        "histology": True,
    }


def get_config_path_with_cli(project_name=None):
    stdout = run_cli(" get_config_path", project_name)
    path_ = stdout[0].split(".yaml")[0] + ".yaml"
    return path_


def add_quotes(string: str):
    return '"' + string + '"'


# ----------------------------------------------------------------------------------------------------------
# Directory Checkers
# ----------------------------------------------------------------------------------------------------------


def check_directory_tree_is_correct(
    project, base_dir, subs, sessions, directory_used
):
    """
    Automated test that directories are made based
    on the structure specified on project itself.

    Cycle through all experiment type (defined in
    project._ses_dirs()), sub, sessions and check that
    the expected file exists. For  subdirs, recursively
    check all exist.

<<<<<<< HEAD
    directory_used is a dict with keys (e.g. "ephys"
    from DataShuttle._ses_dirs()) where the value indicates
    if the directory should have been made.
=======
    Directories in which directory_used[key] (where key
    is the canonical dict key in project._ses_dirs())
    is not used are expected  not to be made, and this
     is checked.
>>>>>>> 59a642f4

    The directory_used variable must be passed so we don't
    rely on project settings itself,
    as this doesn't explicitly test this.
    """
    for sub in subs:

        path_to_sub_folder = join(base_dir, sub)
        check_and_cd_dir(path_to_sub_folder)

        for ses in sessions:

            path_to_ses_folder = join(base_dir, sub, ses)
            check_and_cd_dir(path_to_ses_folder)

            for key, directory in project._ses_dirs.items():

                assert key in directory_used.keys(), (
                    "Key not found in directory_used. "
                    "Update directory used and hard-coded tests: "
                    "test_custom_directory_names(), test_explicitly_session_list()"
                )

                if check_directory_is_used(
                    base_dir, directory, directory_used, key, sub, ses
                ):

                    if directory.level == "sub":
                        experiment_type_path = join(
                            path_to_sub_folder, directory.name
                        )  # TODO: Remove directory to exp_type_path
                    elif directory.level == "ses":
                        experiment_type_path = join(
                            path_to_ses_folder, directory.name
                        )

                    check_and_cd_dir(experiment_type_path)
                    check_and_cd_dir(
                        join(experiment_type_path, ".datashuttle_meta")
                    )


def check_directory_is_used(
    base_dir, directory, directory_used, key, sub, ses
):
    """
    Test whether the .used flag on the Directory class matched the expected
    state (provided in directory_used dict). If directory is not used, check
    it does not exist.

    Use the pytest -s flag to print all tested paths
    """
    assert directory.used == directory_used[key]

    is_used = directory.used

    if not is_used:
        print(
            "Path was correctly not made: "
            + join(base_dir, sub, ses, directory.name)
        )
        assert not os.path.isdir(join(base_dir, sub, ses, directory.name))

    return is_used


def check_and_cd_dir(path_):
    """
    Check a directory exists and CD to it if it does.

    Use the pytest -s flag to print all tested paths
    """
    assert os.path.isdir(path_)
    os.chdir(path_)


def check_experiment_type_sub_ses_uploaded_correctly(
    base_path_to_check,
    experiment_type_to_transfer,
    subs_to_upload=None,
    ses_to_upload=None,
):
    """
    Iterate through the project (experiment_type > ses > sub) and
    check that the directories at each level match those that are
    expected (passed in experiment / sub / ses to upload). Dirs
    are searched with wildcard glob.

    Note: might be easier to flatten entire path with glob(**)
    then search...
    """
    if subs_to_upload:
        sub_names = glob_basenames(join(base_path_to_check, "*"))
        assert sub_names == sorted(subs_to_upload)

        # Check ses are all uploaded + histology if transferred
        if ses_to_upload:

            for sub in subs_to_upload:
                ses_names = glob_basenames(
                    join(
                        base_path_to_check,
                        sub,
                        "*",
                    )
                )
                if experiment_type_to_transfer == ["histology"]:
                    assert ses_names == ["histology"]
                    return  # handle the case in which histology only is transferred,
                    # and there are no sessions to transfer.

                copy_experiment_type_to_transfer = (
                    check_and_strip_within_sub_experiment_dirs(
                        ses_names, experiment_type_to_transfer
                    )
                )
                assert ses_names == sorted(ses_to_upload)

                # check experiment_type directories in session folder
                if copy_experiment_type_to_transfer:
                    for ses in ses_names:
                        experiment_names = glob_basenames(
                            join(base_path_to_check, sub, ses, "*")
                        )
                        assert experiment_names == sorted(
                            copy_experiment_type_to_transfer
                        )


def check_and_strip_within_sub_experiment_dirs(
    ses_names, experiment_type_to_transfer
):
    if "histology" in experiment_type_to_transfer:
        assert "histology" in ses_names

        ses_names.remove("histology")
        copy_ = copy.deepcopy(experiment_type_to_transfer)
        copy_.remove("histology")
        return copy_
    return experiment_type_to_transfer


def make_and_check_local_project(project, subs, sessions, experiment_type):
    """
    Make a local project directory tree with the specified experiment_type,
    subs, sessions and check it is made successfully.
    """
    project.make_sub_dir(subs, sessions, experiment_type)

    check_directory_tree_is_correct(
        project,
        get_rawdata_path(project),
        subs,
        sessions,
        get_default_directory_used(),
    )


# ----------------------------------------------------------------------------------------------------------
# Config Checkers
# ----------------------------------------------------------------------------------------------------------


def check_configs(project, kwargs):
    """"""
    config_path = (
        project.get_appdir_path() + "/config.yaml"
    )  # TODO: can use new get_config()

    if not os.path.isfile(config_path):
        raise BaseException("Config file not found.")

    check_project_configs(project, kwargs)
    check_config_file(config_path, kwargs)


def check_project_configs(
    project,
    *kwargs,
):
    """
    Core function for checking the config against
    provided configs (kwargs). Open the config.yaml file
    and check the config values stored there,
    and in project.cfg, against the provided configs.

    Paths are stored as pathlib in the cfg but str in the .yaml
    """
    for arg_name, value in kwargs[0].items():

        if arg_name in [
            "local_path",
            "remote_path_ssh",
            "remote_path_local",
        ]:
            assert type(project.cfg[arg_name]) in [
                pathlib.PosixPath,
                pathlib.WindowsPath,
            ]
            assert value == project.cfg[arg_name].as_posix()

        else:
            assert value == project.cfg[arg_name], f"{arg_name}"


def check_config_file(config_path, *kwargs):
    """ """
    with open(config_path, "r") as config_file:
        config_yaml = yaml.full_load(config_file)

        for name, value in kwargs[0].items():
            assert value == config_yaml[name], f"{name}"


# ----------------------------------------------------------------------------------------------------------
# Test Helpers
# ----------------------------------------------------------------------------------------------------------


def get_rawdata_path(project, local_or_remote="local"):
    if local_or_remote == "local":
        base_path = project.get_local_path()
    else:
        base_path = project.get_remote_path()
    return os.path.join(base_path, project._top_level_dir_name)


def handle_upload_or_download(project, upload_or_download):
    """
    To keep things consistent and avoid the pain of writing
    files over SSH, to test download just swap the remote
    and local server (so things are still transferred from
    local machine to remote, but using the download function).
    """
    local_path = copy.deepcopy(project.get_local_path())
    remote_path = copy.deepcopy(project.get_remote_path())

    if upload_or_download == "download":

        project.update_config("local_path", remote_path)
        project.update_config("remote_path_local", local_path)

        transfer_function = project.download_data

    else:
        transfer_function = project.upload_data

    return transfer_function, remote_path


def get_default_sub_sessions_to_test():
    """
    Canonical subs / sessions for these tests
    """
    subs = ["sub-001", "sub-002", "sub-003"]
    sessions = ["ses-001-23092022-13h50s", "ses-002", "ses-003"]
    return subs, sessions


def run_cli(command, project_name=None):

    name = get_protected_test_dir() if project_name is None else project_name

    result = subprocess.Popen(
        " ".join(["datashuttle", name, command]),
        stdout=subprocess.PIPE,
        stderr=subprocess.PIPE,
        shell=True,
    )

    stdout, stderr = result.communicate()
    return stdout.decode("utf8"), stderr.decode("utf8")<|MERGE_RESOLUTION|>--- conflicted
+++ resolved
@@ -217,16 +217,10 @@
     the expected file exists. For  subdirs, recursively
     check all exist.
 
-<<<<<<< HEAD
-    directory_used is a dict with keys (e.g. "ephys"
-    from DataShuttle._ses_dirs()) where the value indicates
-    if the directory should have been made.
-=======
     Directories in which directory_used[key] (where key
     is the canonical dict key in project._ses_dirs())
     is not used are expected  not to be made, and this
      is checked.
->>>>>>> 59a642f4
 
     The directory_used variable must be passed so we don't
     rely on project settings itself,
