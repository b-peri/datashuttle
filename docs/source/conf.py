<<<<<<< HEAD
# Configuration file for the Sphinx documentation builder.
#
# For the full list of built-in configuration values, see the documentation:
# https://www.sphinx-doc.org/en/master/usage/configuration.html

# -- Project information -----------------------------------------------------
# https://www.sphinx-doc.org/en/master/usage/configuration.html#project-information

import os
import sys

import setuptools_scm

# Add the module path to sys.path here.
# If the directory is relative to the documentation root,
# use os.path.abspath to make it absolute, like shown here.
sys.path.insert(0, os.path.abspath("../.."))

project = "datashuttle"
copyright = "2022, Neuroinformatics Unit"
author = "Neuroinformatics Unit"
try:
    release = setuptools_scm.get_version(root="../..", relative_to=__file__)
except LookupError:
    # if git is not initialised, still allow local build
    # with a dummy version
    release = "0.0.0"

# -- General configuration ---------------------------------------------------
# https://www.sphinx-doc.org/en/master/usage/configuration.html#general-configuration

extensions = [
    "sphinx.ext.githubpages",
    "sphinx.ext.autodoc",
    "sphinx.ext.autosummary",
    "sphinx.ext.viewcode",
    "sphinx.ext.intersphinx",
    "sphinx.ext.napoleon",
    "myst_parser",
    "numpydoc",
    "nbsphinx",
    "sphinx_autodoc_typehints",
    "sphinx_design",
    "sphinxarg.ext",
]

# Configure the myst parser to enable cool markdown features
myst_enable_extensions = [
    "amsmath",
    "colon_fence",
    "deflist",
    "dollarmath",
    "fieldlist",
    "html_admonition",
    "html_image",
    "linkify",
    "replacements",
    "smartquotes",
    "strikethrough",
    "substitution",
    "tasklist",
]
# Automatically add anchors to markdown headings
myst_heading_anchors = 3

# Add any paths that contain templates here, relative to this directory.
templates_path = ["_templates"]

# Automatically generate stub pages for API
autosummary_generate = True
numpydoc_class_members_toctree = False  # stops stubs warning
#toc_object_entries_show_parents = "all"
html_show_sourcelink = False

#html_sidebars = {  # grr this is not working...
#  "index": [],
#  "**": [],
#}

autodoc_default_options = {
    'members': True,
    "member-order": "bysource",
    'special-members': False,
    'private-members': False,
    'inherited-members': False,
    'undoc-members': True,
    'exclude-members': "",
}

# List of patterns, relative to source directory, that match files and
# folders to ignore when looking for source files.
# This pattern also affects html_static_path and html_extra_path.
exclude_patterns = [
    "**.ipynb_checkpoints",
    # to ensure that include files (partial pages) aren't built, exclude them
    # https://github.com/sphinx-doc/sphinx/issues/1965#issuecomment-124732907
    "**/includes/**",
]

# -- Options for HTML output -------------------------------------------------
# https://www.sphinx-doc.org/en/master/usage/configuration.html#options-for-html-output
html_theme = "pydata_sphinx_theme"
html_title = "datashuttle"


# Add any paths that contain custom static files (such as style sheets) here,
# relative to this directory. They are copied after the builtin static files,
# so a file named "default.css" will overwrite the builtin "default.css".
html_static_path = ["_static"]

html_css_files = [
    'css/custom.css',
]

html_favicon = "_static/logo_light.png"

# Customize the theme
html_theme_options = {
    "icon_links": [
        {
            # Label for this link
            "name": "GitHub",
            # URL where the link will redirect
            "url": "https://github.com/neuroinformatics-unit/datashuttle",  # required
            # Icon class (if "type": "fontawesome"),
            # or path to local image (if "type": "local")
            "icon": "fa-brands fa-github",
            # The type of image to be used (see below for details)
            "type": "fontawesome",
        }
    ],
    "logo": {
        "text": f"DataShuttle. version: {release}",
        "image_light": "_static/logo_light.png",
        "image_dark": "_static/logo_dark.png",
    },
    "footer_start": ["footer_start"],
    "footer_end": ["footer_end"],
#    "show_toc_level": 2  # sidebar levels that are expanded before scrolling
#    "secondary_sidebar_items": [],
#    "page_sidebar_items": [],
}

# Redirect the webpage to another URL
# Sphinx will create the appropriate CNAME file in the build directory
# The default is the URL of the GitHub pages
# https://www.sphinx-doc.org/en/master/usage/extensions/githubpages.html
github_user = "JoeZiminski"
html_baseurl = "https://datashuttle.neuroinformatics.dev/"  # f"http(s)://{github_user}.github.io/{project}"
=======
# Configuration file for the Sphinx documentation builder.
#
# For the full list of built-in configuration values, see the documentation:
# https://www.sphinx-doc.org/en/master/usage/configuration.html

# -- Project information -----------------------------------------------------
# https://www.sphinx-doc.org/en/master/usage/configuration.html#project-information

import os
import sys

import setuptools_scm

# Add the module path to sys.path here.
# If the directory is relative to the documentation root,
# use os.path.abspath to make it absolute, like shown here.
sys.path.insert(0, os.path.abspath("../.."))

project = "datashuttle"
copyright = "2022, Neuroinformatics Unit"
author = "Neuroinformatics Unit"

# Retrieve the version number from the package
try:
    release = setuptools_scm.get_version(root="../..", relative_to=__file__)
    release = release.split(".dev")[0]  # remove dev tag and git hash
except LookupError:
    # if git is not initialised, still allow local build
    # with a dummy version
    release = "0.0.0"

# -- General configuration ---------------------------------------------------
# https://www.sphinx-doc.org/en/master/usage/configuration.html#general-configuration

extensions = [
    "sphinx.ext.githubpages",
    "sphinx.ext.autodoc",
    "sphinx.ext.autosummary",
    "sphinx.ext.viewcode",
    "sphinx.ext.intersphinx",
    "sphinx.ext.napoleon",
    "myst_parser",
    "numpydoc",
    "nbsphinx",
    "sphinx_autodoc_typehints",
    "sphinx_design",
    "sphinxarg.ext",
]

# Configure the myst parser to enable cool markdown features
myst_enable_extensions = [
    "amsmath",
    "colon_fence",
    "deflist",
    "dollarmath",
    "fieldlist",
    "html_admonition",
    "html_image",
    "linkify",
    "replacements",
    "smartquotes",
    "strikethrough",
    "substitution",
    "tasklist",
]
# Automatically add anchors to markdown headings
myst_heading_anchors = 3

# Add any paths that contain templates here, relative to this directory.
templates_path = ["_templates"]

# Automatically generate stub pages for API
autosummary_generate = True
numpydoc_class_members_toctree = False  # stops stubs warning
#toc_object_entries_show_parents = "all"
html_show_sourcelink = False

#html_sidebars = {  this is not working...
#  "index": [],
#  "**": [],
#}

autodoc_default_options = {
    'members': True,
    "member-order": "bysource",
    'special-members': False,
    'private-members': False,
    'inherited-members': False,
    'undoc-members': True,
    'exclude-members': "",
}

# List of patterns, relative to source directory, that match files and
# folders to ignore when looking for source files.
# This pattern also affects html_static_path and html_extra_path.
exclude_patterns = [
    "**.ipynb_checkpoints",
    # to ensure that include files (partial pages) aren't built, exclude them
    # https://github.com/sphinx-doc/sphinx/issues/1965#issuecomment-124732907
    "**/includes/**",
]

# -- Options for HTML output -------------------------------------------------
# https://www.sphinx-doc.org/en/master/usage/configuration.html#options-for-html-output
html_theme = "pydata_sphinx_theme"
html_title = "datashuttle"


# Add any paths that contain custom static files (such as style sheets) here,
# relative to this directory. They are copied after the builtin static files,
# so a file named "default.css" will overwrite the builtin "default.css".
html_static_path = ["_static"]

html_css_files = [
    'css/custom.css',
]

html_favicon = "_static/logo_light.png"

# Customize the theme
html_theme_options = {
    "icon_links": [
        {
            # Label for this link
            "name": "GitHub",
            # URL where the link will redirect
            "url": "https://github.com/neuroinformatics-unit/datashuttle",  # required
            # Icon class (if "type": "fontawesome"),
            # or path to local image (if "type": "local")
            "icon": "fa-brands fa-github",
            # The type of image to be used (see below for details)
            "type": "fontawesome",
        }
    ],
    "logo": {
        "text": f"Datashuttle v{release}",
        "image_light": "_static/logo_light.png",
        "image_dark": "_static/logo_dark.png",
    },
    "footer_start": ["footer_start"],
    "footer_end": ["footer_end"],
    "show_toc_level": 2,  # sidebar levels that are expanded before scrolling
#    "secondary_sidebar_items": [],
 #   "page_sidebar_items": [],
}

# Redirect the webpage to another URL
# Sphinx will create the appropriate CNAME file in the build directory
# The default is the URL of the GitHub pages
# https://www.sphinx-doc.org/en/master/usage/extensions/githubpages.html
github_user = "JoeZiminski"
html_baseurl = "https://datashuttle.neuroinformatics.dev/"
>>>>>>> 2b8c4c8d
<|MERGE_RESOLUTION|>--- conflicted
+++ resolved
@@ -1,304 +1,152 @@
-<<<<<<< HEAD
-# Configuration file for the Sphinx documentation builder.
-#
-# For the full list of built-in configuration values, see the documentation:
-# https://www.sphinx-doc.org/en/master/usage/configuration.html
-
-# -- Project information -----------------------------------------------------
-# https://www.sphinx-doc.org/en/master/usage/configuration.html#project-information
-
-import os
-import sys
-
-import setuptools_scm
-
-# Add the module path to sys.path here.
-# If the directory is relative to the documentation root,
-# use os.path.abspath to make it absolute, like shown here.
-sys.path.insert(0, os.path.abspath("../.."))
-
-project = "datashuttle"
-copyright = "2022, Neuroinformatics Unit"
-author = "Neuroinformatics Unit"
-try:
-    release = setuptools_scm.get_version(root="../..", relative_to=__file__)
-except LookupError:
-    # if git is not initialised, still allow local build
-    # with a dummy version
-    release = "0.0.0"
-
-# -- General configuration ---------------------------------------------------
-# https://www.sphinx-doc.org/en/master/usage/configuration.html#general-configuration
-
-extensions = [
-    "sphinx.ext.githubpages",
-    "sphinx.ext.autodoc",
-    "sphinx.ext.autosummary",
-    "sphinx.ext.viewcode",
-    "sphinx.ext.intersphinx",
-    "sphinx.ext.napoleon",
-    "myst_parser",
-    "numpydoc",
-    "nbsphinx",
-    "sphinx_autodoc_typehints",
-    "sphinx_design",
-    "sphinxarg.ext",
-]
-
-# Configure the myst parser to enable cool markdown features
-myst_enable_extensions = [
-    "amsmath",
-    "colon_fence",
-    "deflist",
-    "dollarmath",
-    "fieldlist",
-    "html_admonition",
-    "html_image",
-    "linkify",
-    "replacements",
-    "smartquotes",
-    "strikethrough",
-    "substitution",
-    "tasklist",
-]
-# Automatically add anchors to markdown headings
-myst_heading_anchors = 3
-
-# Add any paths that contain templates here, relative to this directory.
-templates_path = ["_templates"]
-
-# Automatically generate stub pages for API
-autosummary_generate = True
-numpydoc_class_members_toctree = False  # stops stubs warning
-#toc_object_entries_show_parents = "all"
-html_show_sourcelink = False
-
-#html_sidebars = {  # grr this is not working...
-#  "index": [],
-#  "**": [],
-#}
-
-autodoc_default_options = {
-    'members': True,
-    "member-order": "bysource",
-    'special-members': False,
-    'private-members': False,
-    'inherited-members': False,
-    'undoc-members': True,
-    'exclude-members': "",
-}
-
-# List of patterns, relative to source directory, that match files and
-# folders to ignore when looking for source files.
-# This pattern also affects html_static_path and html_extra_path.
-exclude_patterns = [
-    "**.ipynb_checkpoints",
-    # to ensure that include files (partial pages) aren't built, exclude them
-    # https://github.com/sphinx-doc/sphinx/issues/1965#issuecomment-124732907
-    "**/includes/**",
-]
-
-# -- Options for HTML output -------------------------------------------------
-# https://www.sphinx-doc.org/en/master/usage/configuration.html#options-for-html-output
-html_theme = "pydata_sphinx_theme"
-html_title = "datashuttle"
-
-
-# Add any paths that contain custom static files (such as style sheets) here,
-# relative to this directory. They are copied after the builtin static files,
-# so a file named "default.css" will overwrite the builtin "default.css".
-html_static_path = ["_static"]
-
-html_css_files = [
-    'css/custom.css',
-]
-
-html_favicon = "_static/logo_light.png"
-
-# Customize the theme
-html_theme_options = {
-    "icon_links": [
-        {
-            # Label for this link
-            "name": "GitHub",
-            # URL where the link will redirect
-            "url": "https://github.com/neuroinformatics-unit/datashuttle",  # required
-            # Icon class (if "type": "fontawesome"),
-            # or path to local image (if "type": "local")
-            "icon": "fa-brands fa-github",
-            # The type of image to be used (see below for details)
-            "type": "fontawesome",
-        }
-    ],
-    "logo": {
-        "text": f"DataShuttle. version: {release}",
-        "image_light": "_static/logo_light.png",
-        "image_dark": "_static/logo_dark.png",
-    },
-    "footer_start": ["footer_start"],
-    "footer_end": ["footer_end"],
-#    "show_toc_level": 2  # sidebar levels that are expanded before scrolling
-#    "secondary_sidebar_items": [],
-#    "page_sidebar_items": [],
-}
-
-# Redirect the webpage to another URL
-# Sphinx will create the appropriate CNAME file in the build directory
-# The default is the URL of the GitHub pages
-# https://www.sphinx-doc.org/en/master/usage/extensions/githubpages.html
-github_user = "JoeZiminski"
-html_baseurl = "https://datashuttle.neuroinformatics.dev/"  # f"http(s)://{github_user}.github.io/{project}"
-=======
-# Configuration file for the Sphinx documentation builder.
-#
-# For the full list of built-in configuration values, see the documentation:
-# https://www.sphinx-doc.org/en/master/usage/configuration.html
-
-# -- Project information -----------------------------------------------------
-# https://www.sphinx-doc.org/en/master/usage/configuration.html#project-information
-
-import os
-import sys
-
-import setuptools_scm
-
-# Add the module path to sys.path here.
-# If the directory is relative to the documentation root,
-# use os.path.abspath to make it absolute, like shown here.
-sys.path.insert(0, os.path.abspath("../.."))
-
-project = "datashuttle"
-copyright = "2022, Neuroinformatics Unit"
-author = "Neuroinformatics Unit"
-
-# Retrieve the version number from the package
-try:
-    release = setuptools_scm.get_version(root="../..", relative_to=__file__)
-    release = release.split(".dev")[0]  # remove dev tag and git hash
-except LookupError:
-    # if git is not initialised, still allow local build
-    # with a dummy version
-    release = "0.0.0"
-
-# -- General configuration ---------------------------------------------------
-# https://www.sphinx-doc.org/en/master/usage/configuration.html#general-configuration
-
-extensions = [
-    "sphinx.ext.githubpages",
-    "sphinx.ext.autodoc",
-    "sphinx.ext.autosummary",
-    "sphinx.ext.viewcode",
-    "sphinx.ext.intersphinx",
-    "sphinx.ext.napoleon",
-    "myst_parser",
-    "numpydoc",
-    "nbsphinx",
-    "sphinx_autodoc_typehints",
-    "sphinx_design",
-    "sphinxarg.ext",
-]
-
-# Configure the myst parser to enable cool markdown features
-myst_enable_extensions = [
-    "amsmath",
-    "colon_fence",
-    "deflist",
-    "dollarmath",
-    "fieldlist",
-    "html_admonition",
-    "html_image",
-    "linkify",
-    "replacements",
-    "smartquotes",
-    "strikethrough",
-    "substitution",
-    "tasklist",
-]
-# Automatically add anchors to markdown headings
-myst_heading_anchors = 3
-
-# Add any paths that contain templates here, relative to this directory.
-templates_path = ["_templates"]
-
-# Automatically generate stub pages for API
-autosummary_generate = True
-numpydoc_class_members_toctree = False  # stops stubs warning
-#toc_object_entries_show_parents = "all"
-html_show_sourcelink = False
-
-#html_sidebars = {  this is not working...
-#  "index": [],
-#  "**": [],
-#}
-
-autodoc_default_options = {
-    'members': True,
-    "member-order": "bysource",
-    'special-members': False,
-    'private-members': False,
-    'inherited-members': False,
-    'undoc-members': True,
-    'exclude-members': "",
-}
-
-# List of patterns, relative to source directory, that match files and
-# folders to ignore when looking for source files.
-# This pattern also affects html_static_path and html_extra_path.
-exclude_patterns = [
-    "**.ipynb_checkpoints",
-    # to ensure that include files (partial pages) aren't built, exclude them
-    # https://github.com/sphinx-doc/sphinx/issues/1965#issuecomment-124732907
-    "**/includes/**",
-]
-
-# -- Options for HTML output -------------------------------------------------
-# https://www.sphinx-doc.org/en/master/usage/configuration.html#options-for-html-output
-html_theme = "pydata_sphinx_theme"
-html_title = "datashuttle"
-
-
-# Add any paths that contain custom static files (such as style sheets) here,
-# relative to this directory. They are copied after the builtin static files,
-# so a file named "default.css" will overwrite the builtin "default.css".
-html_static_path = ["_static"]
-
-html_css_files = [
-    'css/custom.css',
-]
-
-html_favicon = "_static/logo_light.png"
-
-# Customize the theme
-html_theme_options = {
-    "icon_links": [
-        {
-            # Label for this link
-            "name": "GitHub",
-            # URL where the link will redirect
-            "url": "https://github.com/neuroinformatics-unit/datashuttle",  # required
-            # Icon class (if "type": "fontawesome"),
-            # or path to local image (if "type": "local")
-            "icon": "fa-brands fa-github",
-            # The type of image to be used (see below for details)
-            "type": "fontawesome",
-        }
-    ],
-    "logo": {
-        "text": f"Datashuttle v{release}",
-        "image_light": "_static/logo_light.png",
-        "image_dark": "_static/logo_dark.png",
-    },
-    "footer_start": ["footer_start"],
-    "footer_end": ["footer_end"],
-    "show_toc_level": 2,  # sidebar levels that are expanded before scrolling
-#    "secondary_sidebar_items": [],
- #   "page_sidebar_items": [],
-}
-
-# Redirect the webpage to another URL
-# Sphinx will create the appropriate CNAME file in the build directory
-# The default is the URL of the GitHub pages
-# https://www.sphinx-doc.org/en/master/usage/extensions/githubpages.html
-github_user = "JoeZiminski"
-html_baseurl = "https://datashuttle.neuroinformatics.dev/"
->>>>>>> 2b8c4c8d
+# Configuration file for the Sphinx documentation builder.
+#
+# For the full list of built-in configuration values, see the documentation:
+# https://www.sphinx-doc.org/en/master/usage/configuration.html
+
+# -- Project information -----------------------------------------------------
+# https://www.sphinx-doc.org/en/master/usage/configuration.html#project-information
+
+import os
+import sys
+
+import setuptools_scm
+
+# Add the module path to sys.path here.
+# If the directory is relative to the documentation root,
+# use os.path.abspath to make it absolute, like shown here.
+sys.path.insert(0, os.path.abspath("../.."))
+
+project = "datashuttle"
+copyright = "2022, Neuroinformatics Unit"
+author = "Neuroinformatics Unit"
+
+# Retrieve the version number from the package
+try:
+    release = setuptools_scm.get_version(root="../..", relative_to=__file__)
+    release = release.split(".dev")[0]  # remove dev tag and git hash
+except LookupError:
+    # if git is not initialised, still allow local build
+    # with a dummy version
+    release = "0.0.0"
+
+# -- General configuration ---------------------------------------------------
+# https://www.sphinx-doc.org/en/master/usage/configuration.html#general-configuration
+
+extensions = [
+    "sphinx.ext.githubpages",
+    "sphinx.ext.autodoc",
+    "sphinx.ext.autosummary",
+    "sphinx.ext.viewcode",
+    "sphinx.ext.intersphinx",
+    "sphinx.ext.napoleon",
+    "myst_parser",
+    "numpydoc",
+    "nbsphinx",
+    "sphinx_autodoc_typehints",
+    "sphinx_design",
+    "sphinxarg.ext",
+]
+
+# Configure the myst parser to enable cool markdown features
+myst_enable_extensions = [
+    "amsmath",
+    "colon_fence",
+    "deflist",
+    "dollarmath",
+    "fieldlist",
+    "html_admonition",
+    "html_image",
+    "linkify",
+    "replacements",
+    "smartquotes",
+    "strikethrough",
+    "substitution",
+    "tasklist",
+]
+# Automatically add anchors to markdown headings
+myst_heading_anchors = 3
+
+# Add any paths that contain templates here, relative to this directory.
+templates_path = ["_templates"]
+
+# Automatically generate stub pages for API
+autosummary_generate = True
+numpydoc_class_members_toctree = False  # stops stubs warning
+#toc_object_entries_show_parents = "all"
+html_show_sourcelink = False
+
+#html_sidebars = {  this is not working...
+#  "index": [],
+#  "**": [],
+#}
+
+autodoc_default_options = {
+    'members': True,
+    "member-order": "bysource",
+    'special-members': False,
+    'private-members': False,
+    'inherited-members': False,
+    'undoc-members': True,
+    'exclude-members': "",
+}
+
+# List of patterns, relative to source directory, that match files and
+# folders to ignore when looking for source files.
+# This pattern also affects html_static_path and html_extra_path.
+exclude_patterns = [
+    "**.ipynb_checkpoints",
+    # to ensure that include files (partial pages) aren't built, exclude them
+    # https://github.com/sphinx-doc/sphinx/issues/1965#issuecomment-124732907
+    "**/includes/**",
+]
+
+# -- Options for HTML output -------------------------------------------------
+# https://www.sphinx-doc.org/en/master/usage/configuration.html#options-for-html-output
+html_theme = "pydata_sphinx_theme"
+html_title = "datashuttle"
+
+
+# Add any paths that contain custom static files (such as style sheets) here,
+# relative to this directory. They are copied after the builtin static files,
+# so a file named "default.css" will overwrite the builtin "default.css".
+html_static_path = ["_static"]
+
+html_css_files = [
+    'css/custom.css',
+]
+
+html_favicon = "_static/logo_light.png"
+
+# Customize the theme
+html_theme_options = {
+    "icon_links": [
+        {
+            # Label for this link
+            "name": "GitHub",
+            # URL where the link will redirect
+            "url": "https://github.com/neuroinformatics-unit/datashuttle",  # required
+            # Icon class (if "type": "fontawesome"),
+            # or path to local image (if "type": "local")
+            "icon": "fa-brands fa-github",
+            # The type of image to be used (see below for details)
+            "type": "fontawesome",
+        }
+    ],
+    "logo": {
+        "text": f"Datashuttle v{release}",
+        "image_light": "_static/logo_light.png",
+        "image_dark": "_static/logo_dark.png",
+    },
+    "footer_start": ["footer_start"],
+    "footer_end": ["footer_end"],
+    "show_toc_level": 2,  # sidebar levels that are expanded before scrolling
+#    "secondary_sidebar_items": [],
+ #   "page_sidebar_items": [],
+}
+
+# Redirect the webpage to another URL
+# Sphinx will create the appropriate CNAME file in the build directory
+# The default is the URL of the GitHub pages
+# https://www.sphinx-doc.org/en/master/usage/extensions/githubpages.html
+github_user = "JoeZiminski"
+html_baseurl = "https://datashuttle.neuroinformatics.dev/"